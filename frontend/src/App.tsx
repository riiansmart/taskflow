import { Routes, Route, Navigate } from 'react-router-dom'
import { useAuth } from './hooks/useAuth'
import LoginPage from './pages/LoginPage'
import RegisterPage from './pages/RegisterPage'
import HomePage from './pages/HomePage'
import { Layout } from './components/Layout'

function App() {
<<<<<<< HEAD
  const [authMode, setAuthMode] = useState<'login' | 'register'>('login')
  const [email, setEmail] = useState('')
  const [password, setPassword] = useState('')
  const [name, setName] = useState('')
  const [token, setToken] = useState('')
  const [tasks, setTasks] = useState<Task[]>([])

  // Handle login and set token
  const handleLogin = async () => {
    try {
      const res = await loginUser({ email, password })
      setToken(res.token)
      localStorage.setItem('token', res.token)
      alert('Login success!')
    } catch {
      alert('Login failed')
    }
  }

  // Register a new user
  const handleRegister = async () => {
    try {
      await registerUser({ name, email, password })
      alert('Registered successfully! You can now log in.')
      setAuthMode('login')
    } catch {
      alert('Registration failed')
    }
  }

  // Fetch tasks from the server
  const fetchTasks = async () => {
    try {
      const tasks = await getTasks()
      setTasks(tasks) // tasks should now be an array
    } catch (err) {
      console.error("Fetch failed:", err)
      alert('Fetch failed')
    }
  }

=======
  const { user } = useAuth()
>>>>>>> 88a3bfec
  return (
    <Routes>
      <Route
        path="/login"
        element={!user ? <LoginPage /> : <Navigate to="/dashboard" replace />}
      />
      <Route
        path="/register"
        element={!user ? <RegisterPage /> : <Navigate to="/dashboard" replace />}
      />
      <Route
        element={user ? <Layout /> : <Navigate to="/login" replace />}
      >
        <Route path="/dashboard" element={<HomePage />} />
        <Route path="/" element={<Navigate to="/dashboard" replace />} />
      </Route>
    </Routes>
  )
}

export default App<|MERGE_RESOLUTION|>--- conflicted
+++ resolved
@@ -6,51 +6,7 @@
 import { Layout } from './components/Layout'
 
 function App() {
-<<<<<<< HEAD
-  const [authMode, setAuthMode] = useState<'login' | 'register'>('login')
-  const [email, setEmail] = useState('')
-  const [password, setPassword] = useState('')
-  const [name, setName] = useState('')
-  const [token, setToken] = useState('')
-  const [tasks, setTasks] = useState<Task[]>([])
-
-  // Handle login and set token
-  const handleLogin = async () => {
-    try {
-      const res = await loginUser({ email, password })
-      setToken(res.token)
-      localStorage.setItem('token', res.token)
-      alert('Login success!')
-    } catch {
-      alert('Login failed')
-    }
-  }
-
-  // Register a new user
-  const handleRegister = async () => {
-    try {
-      await registerUser({ name, email, password })
-      alert('Registered successfully! You can now log in.')
-      setAuthMode('login')
-    } catch {
-      alert('Registration failed')
-    }
-  }
-
-  // Fetch tasks from the server
-  const fetchTasks = async () => {
-    try {
-      const tasks = await getTasks()
-      setTasks(tasks) // tasks should now be an array
-    } catch (err) {
-      console.error("Fetch failed:", err)
-      alert('Fetch failed')
-    }
-  }
-
-=======
   const { user } = useAuth()
->>>>>>> 88a3bfec
   return (
     <Routes>
       <Route
