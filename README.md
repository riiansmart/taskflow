--- conflicted
+++ resolved
@@ -43,12 +43,11 @@
 ![Light Mode Dashboard Page](docs/imgs/LightMode-Dashboard.png)
 ![Dark Mode Dashboard Page](docs/imgs/DarkMode-Dashboard.png)
 
-<<<<<<< HEAD
 
 
-=======
->>>>>>> ae3a4b5c
 ## 🎥 Demo Video
+[![TaskFlow Demo Video](https://img.youtube.com/vi/_RQx_9v51IM/maxresdefault.jpg)](https://www.youtube.com/watch?v=_RQx_9v51IM)
+*Click the image above to watch the demo video*
 [![TaskFlow Demo Video](https://img.youtube.com/vi/_RQx_9v51IM/maxresdefault.jpg)](https://www.youtube.com/watch?v=_RQx_9v51IM)
 *Click the image above to watch the demo video*
 
@@ -67,4 +66,4 @@
 ├── docs/             # Documentation assets
 │   └── imgs/         # Wireframe images
 └── README.md         # Project readme
-```+```
